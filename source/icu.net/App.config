--- conflicted
+++ resolved
@@ -1,10 +1,6 @@
-<<<<<<< HEAD
-<?xml version="1.0" encoding="utf-8" ?>
-=======
 <!-- Copyright (c) 2013 SIL International -->
 <!-- This software is licensed under the MIT license (http://opensource.org/licenses/MIT) -->
-<?xml version="1.0"?>
->>>>>>> 0bd523e8
+<?xml version="1.0" encoding="utf-8" ?>
 <configuration>
   <dllmap dll="icuin40.dll" target="libicui18n.so.42"/>
   <dllmap dll="icuuc40.dll" target="libicuuc.so.42"/>
