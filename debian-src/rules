#!/usr/bin/make -f

# Uncomment this to turn on verbose mode.
#export DH_VERBOSE=1

#include /usr/share/cli-common/cli.make
export MONO_DISABLE_SHM = 1
ROOTDIR=$(CURDIR)

ICU_VER=`icu-config --version  | sed "s/\([0-9]\)\.\([0-9]\).*/\1\2/"`

XBUILD=MONO_SHARED_DIR=/tmp /usr/bin/xbuild bld/build.mono.proj /p:RootDir=$(ROOTDIR) /p:Configuration=DebugMono /p:icu_ver=$(ICU_VER)
build: build-stamp
build-stamp:
	dh_testdir
	$(XBUILD) /target:Compile
	locale
	locale -a
	nunit-console output/DebugMono/icu.net.tests.dll
	touch build-stamp

clean:
	dh_testdir
	$(XBUILD) /target:Clean
	rm -f *-stamp
	dh_clean

install: build install-stamp
install-stamp:
	dh_testdir
	dh_testroot
	dh_prep
	$(XBUILD) /target:Install /p:InstallDir=../debian/libicu-cil
	dh_installdirs
	dh_install
	dh_installdocs
	dh_installchangelogs
	dh_installcligac
	dh_cligacpolicy
	dh_icons
	dh_compress
	dh_fixperms
	dh_clifixperms
	dh_installdeb
<<<<<<< HEAD
	dh_makeclilibs -m 0.1.2
=======
	dh_makeclilibs -m 0.1.3
>>>>>>> 8575cf73
	dh_shlibdeps
	dh_clideps -d -i
	dh_gencontrol
	dh_md5sums
	dh_builddeb
	touch install-stamp

binary-indep: install

binary-arch:

binary: binary-indep<|MERGE_RESOLUTION|>--- conflicted
+++ resolved
@@ -42,11 +42,7 @@
 	dh_fixperms
 	dh_clifixperms
 	dh_installdeb
-<<<<<<< HEAD
-	dh_makeclilibs -m 0.1.2
-=======
 	dh_makeclilibs -m 0.1.3
->>>>>>> 8575cf73
 	dh_shlibdeps
 	dh_clideps -d -i
 	dh_gencontrol
