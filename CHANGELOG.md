--- conflicted
+++ resolved
@@ -18,12 +18,9 @@
 
 ### Fixed
 
-<<<<<<< HEAD
+- remove double call of dispose when disposing `RuleBasedCollator`
 - Fix `BreakIterator.SetText` if break iterator hasn't been initialized before (emrobinson)
 - Fix random `AccessViolationException` in break iterator (#81) (emrobinson)
-=======
-- remove double call of dispose when disposing `RuleBasedCollator`
->>>>>>> 8bc01378
 
 ## [2.5.2] - 2018-12-10
 
